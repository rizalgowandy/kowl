--- conflicted
+++ resolved
@@ -188,7 +188,6 @@
     }
 }
 
-<<<<<<< HEAD
 export class RadioOptionGroup<T> extends Component<{
     options: {
         key?: any,
@@ -218,12 +217,7 @@
     }
 }
 
-class RadioOption extends Component<{}> {
-
-}
-
-export class StatusIndicator extends Component<{ identityKey: string, fillFactor: number, statusText: string, bytesConsumed?: string, messagesConsumed?: string, progressText: string }> {
-=======
+
 interface StatusIndicatorProps {
     identityKey: string;
     fillFactor: number;
@@ -235,7 +229,6 @@
 
 @observer
 export class StatusIndicator extends Component<StatusIndicatorProps> {
->>>>>>> 17ce7156
 
     static readonly progressStyle: CSSProperties = { minWidth: '300px', lineHeight: 0 } as const;
     static readonly statusBarStyle: CSSProperties = { display: 'flex', fontFamily: '"Open Sans", sans-serif', fontWeight: 600, fontSize: '80%' } as const;
