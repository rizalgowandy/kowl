--- conflicted
+++ resolved
@@ -9,20 +9,12 @@
 import fetchWithTimeout from "../utils/fetchWithTimeout";
 import { ToJson, touch, Cooldown, LazyMap, Timer, TimeSince } from "../utils/utils";
 import { objToQuery } from "../utils/queryHelper";
-<<<<<<< HEAD
-import { IsDevelopment } from "../utils/isProd";
-=======
 import { IsDev } from "../utils/env";
->>>>>>> c9b59ff7
 import { appGlobal } from "./appGlobal";
 import { uiState } from "./uiState";
 import { notification } from "antd";
 
-<<<<<<< HEAD
-const REST_TIMEOUT_SEC = IsDevelopment ? 5 : 25;
-=======
 const REST_TIMEOUT_SEC = IsDev ? 5 : 25;
->>>>>>> c9b59ff7
 const REST_CACHE_DURATION_SEC = 20;
 const REST_DEBUG_BASE_URL = null// || "http://localhost:9090"; // only uncommented using "npm run build && serve -s build"
 
@@ -41,16 +33,6 @@
         await handleUnauthorized(res);
     }
 
-<<<<<<< HEAD
-export async function rest<T>(url: string, timeoutSec: number = REST_TIMEOUT_SEC, requestInit?: RequestInit): Promise<T> {
-    const res = await fetchWithTimeout(url, timeoutSec * 1000, requestInit);
-
-    if (res.status == 401) {
-        await handleUnauthorized(res);
-    }
-
-=======
->>>>>>> c9b59ff7
     if (!res.ok)
         throw new Error("(" + res.status + ") " + res.statusText);
 
@@ -194,13 +176,8 @@
     MessagesFor: '', // for what topic?
     Messages: [] as TopicMessage[],
     MessagesElapsedMs: null as null | number,
-<<<<<<< HEAD
-
-
-=======
-
-
->>>>>>> c9b59ff7
+
+
     async startMessageSearch(topicName: string, searchParams: TopicMessageSearchParameters): Promise<void> {
         // remove 'offsetMode' and convert to queryString
         const clone = JSON.parse(JSON.stringify(searchParams)) as TopicMessageSearchParameters;
@@ -209,11 +186,7 @@
 
         const isHttps = window.location.protocol.startsWith('https');
         const protocol = isHttps ? 'wss://' : 'ws://';
-<<<<<<< HEAD
-        const host = IsDevelopment ? 'localhost:9090' : window.location.host;
-=======
         const host = IsDev ? 'localhost:9090' : window.location.host;
->>>>>>> c9b59ff7
         const url = protocol + host + '/api/topics/' + topicName + '/messages' + queryString;
 
         console.log("connecting to \"" + url + "\"");
