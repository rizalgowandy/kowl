--- conflicted
+++ resolved
@@ -1,13 +1,8 @@
 /* eslint-disable no-useless-escape */
-<<<<<<< HEAD
-import { Collapse, Input, InputNumber, Switch } from 'antd';
-import { autorun, makeObservable, observable } from 'mobx';
-=======
 import { CheckCircleTwoTone, ExclamationCircleTwoTone, EyeInvisibleOutlined, EyeTwoTone, WarningTwoTone } from '@ant-design/icons';
 import { Button, Collapse, Input, InputNumber, message, notification, Popover, Statistic, Switch, Select } from 'antd';
 import { motion } from 'framer-motion';
 import { autorun, IReactionDisposer, makeObservable, observable, untracked } from 'mobx';
->>>>>>> 71a9a934
 import { observer } from 'mobx-react';
 import { Component } from 'react';
 import { InfoText } from '../../../../utils/tsxUtils';
@@ -196,7 +191,6 @@
     const obs = p.observable;
 
     return <div style={{ marginTop: '1.5em' }}>
-<<<<<<< HEAD
         <h4>Debug Editor</h4>
         <KowlEditor
             language='json'
@@ -212,48 +206,5 @@
             height="300px"
         />
         </div>
-=======
-        <h4>Output Preview</h4>
-        <div style={{ border: '1px solid hsl(0deg, 0%, 90%)', borderRadius: '2px' }}>
-
-            <Editor
-                language='json'
-
-                value={obs.jsonText}
-                onChange={(v, e) => {
-                    if (v) {
-                        if (!obs.jsonText && !v)
-                            return; // dont replace undefiend with empty (which would trigger our 'autorun')
-                        obs.jsonText = v;
-                    }
-                }}
-
-                options={{
-                    readOnly: true,
-
-                    minimap: {
-                        enabled: false,
-                    },
-                    roundedSelection: false,
-                    padding: {
-                        top: 4,
-                    },
-                    showFoldingControls: 'always',
-                    glyphMargin: false,
-                    scrollBeyondLastLine: false,
-                    lineNumbersMinChars: 4,
-                    scrollbar: {
-                        alwaysConsumeMouseWheel: false,
-                    },
-                    fontSize: 12,
-                    occurrencesHighlight: false,
-                    foldingHighlight: false,
-                    selectionHighlight: false,
-                }}
-
-                height="300px"
-            />
-        </div></div>
->>>>>>> 71a9a934
 
 });