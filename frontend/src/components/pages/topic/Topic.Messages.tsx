import { Component, ReactNode } from "react";
import React from "react";
import { TopicDetail, TopicConfigEntry, TopicMessage } from "../../../state/restInterfaces";
import { Table, Tooltip, Row, Statistic, Tabs, Descriptions, Popover, Skeleton, Radio, Checkbox, Button, Select, Input, Form, Divider, Typography, message, Tag, Alert, Empty, ConfigProvider, Modal, AutoComplete } from "antd";
import { observer } from "mobx-react";
import { api, TopicMessageOffset, TopicMessageSortBy, TopicMessageDirection, TopicMessageSearchParameters } from "../../../state/backendApi";
import { uiSettings, PreviewTag } from "../../../state/ui";
import ReactJson, { CollapsedFieldProps } from 'react-json-view'
import { PageComponent, PageInitHelper } from "../Page";
import prettyMilliseconds from 'pretty-ms';
import prettyBytes from 'pretty-bytes';
import { sortField, range, makePaginationConfig, Spacer } from "../../misc/common";
import { motion, AnimatePresence } from "framer-motion";
import { observable, computed, transaction, autorun, IReactionDisposer } from "mobx";
import { findElementDeep, cullText, getAllKeys, ToJson } from "../../../utils/utils";
import { animProps, MotionAlways, MotionDiv } from "../../../utils/animationProps";
import Paragraph from "antd/lib/typography/Paragraph";
import { ColumnProps } from "antd/lib/table";
import '../../../utils/arrayExtensions';
import { FilterableDataSource } from "../../../utils/filterableDataSource";
import { uiState } from "../../../state/uiState";
import { appGlobal } from "../../../state/appGlobal";
import qs from 'query-string';
import url, { URL, parse as parseUrl, format as formatUrl } from "url";
import { editQuery } from "../../../utils/queryHelper";
import { numberToThousandsString, ZeroSizeWrapper } from "../../../utils/tsxUtils";
import Octicon, { Skip } from '@primer/octicons-react';
import queryString, { ParseOptions, StringifyOptions, ParsedQuery } from 'query-string';
import Icon, { SettingOutlined, FilterOutlined, DeleteOutlined, PlusOutlined, CopyOutlined, LinkOutlined } from '@ant-design/icons';
<<<<<<< HEAD
=======
import { ErrorBoundary } from "../../misc/ErrorBoundary";
>>>>>>> c9b59ff7

const { Text } = Typography;
const { Option } = Select;
const InputGroup = Input.Group;

@observer
export class TopicMessageView extends Component<{ topic: TopicDetail }> {

    @observable requestInProgress = false;
    @observable previewDisplay: string[] = [];
    @observable allCurrentKeys: string[] = [];
    @observable showPreviewSettings = false;

    @observable fetchError = null as Error | null;

    pageConfig = makePaginationConfig(uiState.topicSettings.pageSize);
    messageSource = new FilterableDataSource<TopicMessage>(() => api.Messages, this.isFilterMatch);

    autoSearchReaction: IReactionDisposer | null = null;
    quickSearchReaction: IReactionDisposer | null = null;

    constructor(props: { topic: TopicDetail }) {
        super(props);
        this.executeMessageSearch = this.executeMessageSearch.bind(this); // needed because we must pass the function directly as 'submit' prop
    }

    componentDidMount() {
        // unpack query parameters (if any)
        const searchParams = uiState.topicSettings.searchParams;
        const query = qs.parse(window.location.search);
        console.log("parsing query: " + ToJson(query));
        if (query.p != null) searchParams.partitionID = Number(query.p);
        if (query.s != null) searchParams.pageSize = Number(query.s);
        if (query.o != null) {
            searchParams.startOffset = Number(query.o);
            searchParams._offsetMode = (searchParams.startOffset >= 0) ? TopicMessageOffset.Custom : searchParams.startOffset;
        }
        if (query.q != null) uiState.topicSettings.quickSearch = String(query.q);

        // Auto search when parameters change
<<<<<<< HEAD
        this.autoSearchReaction = autorun(() => {
            const params = uiState.topicSettings.searchParams;
            console.log('autorun search: ' + ToJson(params));
            // trigger mobx: let it know we are interested in those props
            const _ = params._offsetMode + params.pageSize + params.partitionID + params.sortOrder + params.sortType + params.startOffset;
            try {
=======
        let currentSearchRun: string | null = null;
        this.autoSearchReaction = autorun(() => {
            if (currentSearchRun) return;
            try {
                const params = uiState.topicSettings.searchParams;
                console.log('autorun search: ' + ToJson(params));
                // 1. trigger mobx: let it know we are interested in those props
                // 2. prevent recursive updates
                currentSearchRun = String(params._offsetMode) + params.pageSize + params.partitionID + params.sortOrder + params.sortType + params.startOffset;

>>>>>>> c9b59ff7
                if (this.fetchError == null)
                    this.executeMessageSearch();
            } catch (error) {
                console.error(error);
<<<<<<< HEAD
=======
            } finally {
                currentSearchRun = null;
>>>>>>> c9b59ff7
            }
        }, { delay: 100, name: 'auto search when parameters change' });

        // Quick search -> url
        this.quickSearchReaction = autorun(() => {
            editQuery(query => {
                const q = String(uiState.topicSettings.quickSearch);
                query["q"] = q ? q : undefined;
            })
        }, { name: 'update query string' });

        this.messageSource.filterText = uiState.topicSettings.quickSearch;
    }
    componentWillUnmount() {
        this.messageSource.dispose();
        if (this.autoSearchReaction)
            this.autoSearchReaction();
        if (this.quickSearchReaction)
            this.quickSearchReaction();
    }

    render() {
        return <>
            <div style={{ display: 'flex', marginBottom: '0.5rem' }}>
                {/* Search Parameters */}
                <this.SearchParameters />

                <Spacer />

                {/* Quick Search */}
                <Input placeholder='Quick Search' allowClear={true} size='middle'
                    style={{ width: 'auto', padding: '2px 8px', whiteSpace: 'nowrap' }}
                    value={uiState.topicSettings.quickSearch}
                    onChange={e => uiState.topicSettings.quickSearch = this.messageSource.filterText = e.target.value}
                    addonAfter={null} disabled={this.fetchError != null}
                />
                {/* <this.FilterSummary /> */}
            </div>

            {/* Message Table (or error display) */}
            {this.fetchError
                ? <Alert
                    type="error" showIcon
                    message="Backend API Error"
                    description={<div>
                        <Text>Please check and modify the request before resubmitting.</Text>
                        <div className='codeBox'>{this.fetchError.message}</div>
                        <Button onClick={() => this.executeMessageSearch()}>
                            Retry Search
                        </Button>
                    </div>}
                />
                : <>
                    <Row align='middle' style={{ marginBottom: '0rem', display: 'flex', alignItems: 'center' }} >

                        {/*
                            todo: move this below the table (aligned left)
                            This requires more work becasue we'd have to remove the pagination controls from the table and provide our own

                            <this.SearchQueryAdditionalInfo />
                         */}
                    </Row>

                    <this.MessageTable />
                </>
            }
        </>
    }

    isFilterMatch(str: string, m: TopicMessage) {
        str = str.toLowerCase();
        if (m.offset.toString().toLowerCase().includes(str)) return true;
        if (m.key && m.key.toLowerCase().includes(str)) return true;
        if (m.valueJson && m.valueJson.toLowerCase().includes(str)) return true;
        return false;
    }

    FilterSummary() {

        if (this && this.messageSource && this.messageSource.data) {
            // todo
        }
        else {
            return null;
        }

        const displayText = this.messageSource.data.length == api.Messages.length
            ? 'Filter matched all messages'
            : <><b>{this.messageSource.data.length}</b> results</>;

        return <div style={{ marginRight: '1em' }}>
            <MotionDiv identityKey={displayText}>
                <Text type='secondary'>{displayText}</Text>
            </MotionDiv>
        </div>
    }

    SearchParameters = observer(() => {
        const searchParams = uiState.topicSettings.searchParams;
        const topic = this.props.topic;
        return <>

            {/* Partitions */}
            <Select<number> value={searchParams.partitionID} onChange={c => searchParams.partitionID = c} style={{ width: '9em', marginRight: '0.5rem' }}>
                <Select.Option key='all' value={-1}>All Partitions</Select.Option>
                {range(0, topic.partitionCount).map(i =>
                    <Select.Option key={i} value={i}>Partition {i.toString()}</Select.Option>)}
            </Select>

            {/* Result Count */}
            <Select<number> value={searchParams.pageSize} onChange={c => searchParams.pageSize = c} style={{ width: '10em', marginRight: '0.5rem' }}>
                {[1, 3, 5, 10, 20, 50, 100, 200, 500].map(i => <Select.Option key={i} value={i}>{i.toString()} results</Select.Option>)}
            </Select>

            {/* Offset */}
            <InputGroup compact style={{ display: 'inline-block', width: 'auto', verticalAlign: 'bottom', marginRight: '0.5rem' }}>
                <Select<TopicMessageOffset> value={searchParams._offsetMode} onChange={e => searchParams._offsetMode = e}
                    dropdownMatchSelectWidth={false} style={{ width: '10em' }}>
                    <Option value={TopicMessageOffset.End}>Newest Offset</Option>
                    <Option value={TopicMessageOffset.Start}>Oldest Offset</Option>
                    <Option value={TopicMessageOffset.Custom}>Custom Offset</Option>
                </Select>
                {
                    searchParams._offsetMode == TopicMessageOffset.Custom &&
                    <Input style={{ width: '8em' }} maxLength={20}
                        value={searchParams.startOffset} onChange={e => searchParams.startOffset = +e.target.value}
                        disabled={searchParams._offsetMode != TopicMessageOffset.Custom} />
                }
            </InputGroup>

            {api.MessageSearchPhase && <div style={{ margin: '0 1em', opacity: '80%', display: 'flex', placeItems: 'center' }}>
                {api.MessageSearchPhase}
            </div>}

            {api.MessageSearchPhase && api.Messages && api.Messages.length > 0 && <div style={{ margin: '0 1em', opacity: '80%', display: 'flex', placeItems: 'center' }}>
                {api.Messages.length} / {searchParams.pageSize}
            </div>}

            {/* todo:
                when the user has entered a specific offset,
                we should prevent selecting 'all' partitions, as that wouldn't make any sense.
             */}

        </>
    });

    @computed
    get activeTags() {
        return uiState.topicSettings.previewTags.filter(t => t.active).map(t => t.value);
    }

    MessageTable = observer(() => {

        const valueTitle = <>
            <span>Value
                <span style={{ display: 'inline-flex', alignItems: 'center', height: 0, marginLeft: '4px' }}>
                    <Button shape='round' className='hoverBorder' onClick={() => this.showPreviewSettings = true} style={{ color: '#1890ff', padding: '0 0.5em', background: 'transparent' }}>
                        <SettingOutlined style={{ fontSize: '1rem', transform: 'translateY(1px)' }} />
                        <span style={{ marginLeft: '.3em' }}>Preview</span>
                        {(() => {
                            const count = uiState.topicSettings.previewTags.sum(t => t.active ? 1 : 0);
                            if (count > 0)
                                return <span style={{ marginLeft: '.3em' }}>(<b>{count} active</b>)</span>
                            return <></>;
                        })()}
                    </Button>
                </span>
            </span>
        </>

        const columns: ColumnProps<TopicMessage>[] = [
            { width: 1, title: 'Offset', dataIndex: 'offset', sorter: sortField('offset'), defaultSortOrder: 'descend', render: (t: number) => numberToThousandsString(t) },
            { width: 1, title: 'Partition', dataIndex: 'partitionID', sorter: sortField('partitionID'), },
            { width: 1, title: 'Timestamp', dataIndex: 'timestamp', sorter: sortField('timestamp'), render: (t: number) => new Date(t * 1000).toLocaleString() },
            { width: 1, title: 'Key', dataIndex: 'key', render: (t) => t ?? <span style={{ opacity: 0.66, marginLeft: '3px' }}><Octicon icon={Skip} /></span> },
            {
                title: valueTitle,
                dataIndex: 'value',
                render: (t, r) => <MessagePreview msg={r} previewFields={() => this.activeTags} />,
                //filteredValue: ['?'],
                //onFilter: (value, record) => { console.log(`Filtering value: ${value}`); return true; },
<<<<<<< HEAD
            },
            {
                width: 1, title: 'Size', dataIndex: 'size', render: (s) => { if (s > 1000) s = Math.round(s / 1000) * 1000; return prettyBytes(s) },
                sorter: (a, b) => b.size - a.size
            },
            {
=======
            },
            {
                width: 1, title: 'Size', dataIndex: 'size', render: (s) => { if (s > 1000) s = Math.round(s / 1000) * 1000; return prettyBytes(s) },
                sorter: (a, b) => b.size - a.size
            },
            {
>>>>>>> c9b59ff7
                width: 1, title: ' ', key: 'action', className: 'msgTableActionColumn',
                render: (text, record) => !record.isValueNull && (
                    <span>
                        <ZeroSizeWrapper width={32} height={0}>
                            <Button className='iconButton' style={{ height: '40px', width: '40px' }} type='link' icon={<CopyOutlined />} size='middle' onClick={() => this.copyMessage(record)} />
                        </ZeroSizeWrapper>
                        <ZeroSizeWrapper width={32} height={0}>
                            <Button className='iconButton fill' style={{ height: '40px', width: '40px' }} type='link' icon={<LinkOutlined />} size='middle' onClick={() => this.copyLinkToMessage(record)} />
                        </ZeroSizeWrapper>
                        {/* <Divider type="vertical" /> */}
                    </span>
                ),
            },
        ];

        return <>
<<<<<<< HEAD
            <ConfigProvider renderEmpty={this.empty}>
                <Table
                    style={{ margin: '0', padding: '0', whiteSpace: 'nowrap' }}
                    size='middle'
                    pagination={this.pageConfig}
                    onChange={(pagination, filters, sorter, extra) => {
                        if (pagination.pageSize) uiState.topicSettings.pageSize = pagination.pageSize;
                        this.pageConfig.current = pagination.current;
                        this.pageConfig.pageSize = pagination.pageSize;
                    }}
                    dataSource={this.messageSource.data}
                    loading={this.requestInProgress}
                    rowKey={r => r.offset + ' ' + r.partitionID + r.timestamp}
                    rowClassName={(r: TopicMessage) => (r.isValueNull) ? 'tombstone' : ''}

                    expandable={{
                        expandRowByClick: false,
                        expandedRowRender: record => RenderExpandedMessage(record),
                        expandIconColumnIndex: columns.findIndex(c => c.dataIndex === 'value')
                    }}

                    columns={columns}
                />

                {(this.messageSource.data && this.messageSource.data.length > 0) && <this.PreviewSettings />}
            </ConfigProvider>
=======
            <ErrorBoundary>
                <ConfigProvider renderEmpty={this.empty}>
                    <Table
                        style={{ margin: '0', padding: '0', whiteSpace: 'nowrap' }}
                        size='middle'
                        pagination={this.pageConfig}
                        onChange={(pagination, filters, sorter, extra) => {
                            if (pagination.pageSize) uiState.topicSettings.pageSize = pagination.pageSize;
                            this.pageConfig.current = pagination.current;
                            this.pageConfig.pageSize = pagination.pageSize;
                        }}
                        dataSource={this.messageSource.data}
                        loading={this.requestInProgress}
                        rowKey={r => r.offset + ' ' + r.partitionID + r.timestamp}
                        rowClassName={(r: TopicMessage) => (r.isValueNull) ? 'tombstone' : ''}

                        expandable={{
                            expandRowByClick: false,
                            expandedRowRender: record => RenderExpandedMessage(record),
                            expandIconColumnIndex: columns.findIndex(c => c.dataIndex === 'value')
                        }}

                        columns={columns}
                    />

                    {(this.messageSource.data && this.messageSource.data.length > 0) && <this.PreviewSettings />}
                </ConfigProvider>
            </ErrorBoundary>
>>>>>>> c9b59ff7
        </>
    })

    copyMessage(record: TopicMessage) {
        navigator.clipboard.writeText(record.valueJson);
        message.success('Message content (JSON) copied to clipboard', 5);
    }

    copyLinkToMessage(record: TopicMessage) {
        const searchParams = { o: record.offset, p: record.partitionID, s: 1 };
        const query = queryString.stringify(searchParams);
        const url = parseUrl(window.location.href);
        url.search = query;

        const newUrl = formatUrl(url);
        console.log("copied url: " + newUrl);

        //navigator.clipboard.writeText(record.valueJson);
        //message.success('Message content (JSON) copied to clipboard', 5);
    }

    PreviewSettings = observer(() => {

        const content = <>
            <Paragraph>
                <Text>
                    When viewing large messages we're often only interested in a few specific fields.
                    To make the preview more helpful, add all the json keys you want to see.<br />
                    Click on an existing tag to toggle it on/off, or <b>x</b> to remove it.<br />
                </Text>
            </Paragraph>
            <div style={{ padding: '1.5em 1em', background: 'rgba(200, 205, 210, 0.16)', borderRadius: '4px' }}>
                <CustomTagList tags={uiState.topicSettings.previewTags} allCurrentKeys={this.allCurrentKeys} />
            </div>
            <div style={{ marginTop: '1em' }}>
                <h3 style={{ marginBottom: '0.5em' }}>Settings</h3>
                <Checkbox
                    checked={uiState.topicSettings.previewTagsCaseSensitive}
                    onChange={e => uiState.topicSettings.previewTagsCaseSensitive = e.target.checked}
                >Case Sensitive</Checkbox>
                {/* todo:

                    - Show Empty Messages: when unchecked, and the field-filters don't find anything, the whole message will be hidden instead of showing an empty "{}"
                    - JS filters! You get a small textbox where you can type in something like those examples:
                        Example 1 | // if the name matches, show this prop in the preview
                                  | if (prop.key == 'name') show(prop)

                    - JS filters could also be submitted to the backend, so it can do the filtering there already
                 */}
                {/* <Checkbox
                    checked={uiSettings.topicList.previewShowEmptyMessages}
                    onChange={e => uiSettings.topicList.previewShowEmptyMessages = e.target.checked}
                >Show Empty Messages</Checkbox> */}
            </div>
        </>

        return <Modal
            title={<span><FilterOutlined style={{ fontSize: '22px', verticalAlign: 'bottom', marginRight: '16px', color: 'hsla(209, 20%, 35%, 1)' }} />Preview Fields</span>}
            visible={this.showPreviewSettings}
            onOk={() => this.showPreviewSettings = false}
            onCancel={() => this.showPreviewSettings = false}
            width={750}
            okText='Close'
            cancelButtonProps={{ style: { display: 'none' } }}
            closable={false}
            maskClosable={true}
        >
            {content}
        </Modal>;
    });


    async executeMessageSearch(): Promise<void> {
        const searchParams = uiState.topicSettings.searchParams;

        if (searchParams._offsetMode != TopicMessageOffset.Custom)
            searchParams.startOffset = searchParams._offsetMode;

        editQuery(query => {
            query["p"] = String(searchParams.partitionID); // p = partition
            query["s"] = String(searchParams.pageSize); // s = size
            query["o"] = String(searchParams.startOffset); // o = offset
        })

        transaction(async () => {
            try {
                this.fetchError = null;
                this.requestInProgress = true;

                api.startMessageSearch(this.props.topic.topicName, searchParams);

                // await api.searchTopicMessages(this.props.topic.topicName, searchParams);
                // this.allCurrentKeys = Array.from(getAllKeys(api.Messages.map(m => m.value))); // cache array of every single key
                // this.pageConfig.current = undefined;
            } catch (error) {
                console.error('error in searchTopicMessages: ' + error.toString());
                this.fetchError = error;
            } finally {
                this.requestInProgress = false;
            }
        });

    }

    /*
        SearchQueryAdditionalInfo = observer(() => {
            if (!api.MessageResponse) return null;
            if (api.MessageResponse.fetchedMessages === undefined) return null;
            const formatTime = (ms: number) => !!ms && ms > 0
                ? prettyMilliseconds(api.MessageResponse.elapsedMs, { secondsDecimalDigits: 2 })
                : "undefined";

            const warningDisplay = () => <>
                <Icon type="warning" theme="twoTone" twoToneColor="orange" style={{ fontSize: '150%', marginRight: '0.2em' }} />
                <Text type='warning' strong>
                    Backend aborted the search after <b>{formatTime(api.MessageResponse.elapsedMs)}</b> (fetched {api.MessageResponse.fetchedMessages} messages)
                </Text>
            </>

            const typeTags = api.MessageResponse.messages.map(m => m.valueType).distinct().map(t => this.formatTypeToTag(t)).filter(t => t != null);

            const normalDisplay = () => <>
                <Text type='secondary'>
                    <b>{api.MessageResponse.fetchedMessages}</b> messages (in <b>{formatTime(api.MessageResponse.elapsedMs)}</b>)
                </Text>
                <Divider type='vertical' />
                {typeTags}
            </>

            return <MotionAlways>
                <span style={{ display: 'flex', alignItems: 'center' }}>
                    <Divider type='vertical' />
                    {api.MessageResponse.isCancelled === true ? warningDisplay() : normalDisplay()}
                </span>
            </MotionAlways>
        })
    */

    formatTypeToTag(type: string) {
        type = String(type);
        switch (type) {
            case 'json': return <Tag key={1} color='orange'>JSON</Tag>
            case 'xml': return <Tag key={2} color='green'>XML</Tag>
            case 'avro': return <Tag key={3} color='blue'>Avro</Tag>
            case 'binary': return <Tag key={4} color='red'>Binary</Tag>
            case 'text': return <Tag key={5} color='gold'>Text</Tag>
            case '': return null;
        }
        return <Tag key={6} color='black'>Unknown: {type}</Tag>
    }

    empty = () => <Empty description={<>
        <Text type='secondary' strong style={{ fontSize: '125%' }}>No messages</Text>
        <br />
        <span>Either the selected topic/partition did not contain any messages</span>
    </>} />
}


@observer
class MessagePreview extends Component<{ msg: TopicMessage, previewFields: () => string[] }> {
    render() {
        const msg = this.props.msg;
        const value = msg.value;
        const fields = this.props.previewFields();

        try {
            let text: ReactNode = <></>;

            if (!value || msg.isValueNull) {
                // null: must be a tombstone (maybe? what if other fields are not null?)
                // todo: render tombstones in a better way!
                text = <><DeleteOutlined style={{ fontSize: 16, color: 'rgba(0,0,0, 0.35)', verticalAlign: 'text-bottom', marginRight: '4px', marginLeft: '1px' }} /><code>Tombstone</code></>
            }
            else if (msg.valueType == 'text') {
                // Raw Text (wtf :P)
                text = value;
            }
            else if (msg.valueType == 'binary') {
                // Binary data is displayed as hex dump
                text = msg.valueBinHexPreview;
            }
            else if (fields.length > 0) {
                // Json!
                // Construct our preview object
                const previewObj: any = {};
                for (let f of fields) {
                    var x = findElementDeep(value, f, uiState.topicSettings.previewTagsCaseSensitive);
                    if (x !== undefined) {
                        previewObj[f] = x;
                    }
                }
                text = cullText(JSON.stringify(previewObj), 100);
            }
            else {
                // Normal display (json, no filters). Just stringify the whole object
                text = cullText(JSON.stringify(value), 100);
            }

            return <code><span className='cellDiv' style={{ fontSize: '95%' }}>{text}</span></code>
        }
        catch (e) {
            return <span style={{ color: 'red' }}>Error in RenderPreview: {e.toString()}</span>
        }
    }
}


function RenderExpandedMessage(msg: TopicMessage, shouldExpand?: ((x: CollapsedFieldProps) => boolean)) {
    try {
        if (!msg || !msg.value) return <code>null</code>
        const shouldCollapse = shouldExpand ? shouldExpand : false;

        if (msg.valueType == 'binary') {
            const mode = 'ascii' as ('ascii' | 'raw' | 'hex');
            if (mode == 'raw') {
                return <code style={{ fontSize: '.85em', lineHeight: '1em', whiteSpace: 'normal' }}>{msg.value}</code>
            }
            else if (mode == 'hex') {
                const str = msg.value as string;
                var hex = '';
                for (var i = 0; i < str.length; i++) {
                    let n = str.charCodeAt(i).toString(16);
                    if (n.length == 1) n = '0' + n;
                    hex += n + ' ';
                }

                return <code style={{ fontSize: '.85em', lineHeight: '1em', whiteSpace: 'normal' }}>{hex}</code>
            }
            else {
                const str = msg.value as string;
                var result = '';
                const isPrintable = /[\x20-\x7E]/;
                for (var i = 0; i < str.length; i++) {
                    let ch = String.fromCharCode(str.charCodeAt(i)); // str.charAt(i);
                    ch = isPrintable.test(ch) ? ch : '. ';
                    result += ch + ' ';
                }

                return <code style={{ fontSize: '.85em', lineHeight: '1em', whiteSpace: 'normal' }}>{result}</code>
            }
        }

        return (
            <>
                {/* <Affix offsetTop={30}>
                    <Button icon='copy' shape='circle' size='large'
                        style={{ float: 'right', margin: '1em', zIndex: 10 }} />
                </Affix> */}

                <ReactJson
                    style={{ fontSize: '.85em', lineHeight: '1em', whiteSpace: 'normal' }}
                    displayDataTypes={false} displayObjectSize={true} enableClipboard={false}
                    src={msg.value}
                    name={null}
                    collapseStringsAfterLength={40}
                    groupArraysAfterLength={100}
                    indentWidth={5}
                    iconStyle='triangle'
                    collapsed={2}
                    shouldCollapse={shouldCollapse}
                />
            </>
        )
    }
    catch (e) {
        return <span style={{ color: 'red' }}>Error in RenderExpandedMessage: {e.toString()}</span>
    }
}



@observer
class CustomTagList extends Component<{ tags: PreviewTag[], allCurrentKeys: string[] }> {
    @observable inputVisible = false;
    @observable inputValue = '';

    @observable activeTags: string[] = [];

    render() {

        const tagSuggestions = this.props.allCurrentKeys.filter(k => this.props.tags.all(t => t.value != k));

        return <>
            <AnimatePresence>
                <MotionDiv positionTransition>

                    {this.props.tags.map(v => <CustomTag key={v.value} tag={v} tagList={this} />)}

                    {this.inputVisible &&
                        <motion.span positionTransition>
                            {/* <Input
                                ref={r => { if (r) { r.focus(); } }}
                                type="text"
                                size="small"
                                style={{ width: 78 }}
                                value={this.inputValue}
                                onChange={e => this.inputValue = e.target.value}
                                onBlur={this.handleInputConfirm}
                                onPressEnter={this.handleInputConfirm}
                            /> */}
                            <span onKeyDown={e => {
                                if (e.key == 'Enter') this.handleInputConfirm();
                                if (e.key == 'Escape') { this.inputValue = ''; this.handleInputConfirm(); }
                            }}>
                                <AutoComplete
                                    ref={r => { if (r) { r.focus(); } }}

                                    dataSource={tagSuggestions}

                                    size="small"
                                    style={{ width: 130 }}
                                    value={this.inputValue}
                                    onChange={e => this.inputValue = e.toString()}
                                    onBlur={() => { this.inputValue = ''; this.handleInputConfirm(); }}
                                    filterOption={true}
                                />
                            </span>

                        </motion.span>
                    }

                    {!this.inputVisible &&
                        <motion.span positionTransition>
                            <Button onClick={() => this.inputVisible = true} size='small' type='dashed'>
                                <PlusOutlined style={{ color: '#999' }} />
                                <>Add Preview</>
                            </Button>
                        </motion.span>
                    }

                    <br />

                    {/* <Select<string> mode='tags'
                        style={{ minWidth: '26em' }} size='large'
                        placeholder='Enter properties for preview'
                    >
                        {tagSuggestions.map(k =>
                            <Select.Option key={k} value={k}>{k}</Select.Option>
                        )}
                    </Select> */}

                </MotionDiv>
            </AnimatePresence>
        </>
    }

    handleInputConfirm = () => {
        const tags = this.props.tags;
        const newTag = this.inputValue;
        if (newTag && tags.all(t => t.value != newTag)) {
            tags.push({ value: newTag, active: true });
        }
        this.inputVisible = false;
        this.inputValue = '';
    };

    get tags(): PreviewTag[] { return this.props.tags; }
    get tagNames(): string[] { return this.props.tags.map(t => t.value); }
    get activeTagNames(): string[] { return this.props.tags.filter(t => t.active).map(t => t.value); }

    setTagActive(tag: string, isActive: boolean) {
        if (!isActive) {
            this.activeTags.remove(tag);
        } else {
            this.activeTags.push(tag);
        }
    }

    removeTag(tag: string) {
        this.props.tags.removeAll(t => t.value === tag);
    }
}

@observer
class CustomTag extends Component<{ tag: PreviewTag, tagList: CustomTagList }> {
    @observable isActive = false;

    render() {
        const tag = this.props.tag;
        const list = this.props.tagList;
        const value = tag.value;

        return <motion.span>
            <Tag
                color={tag.active ? 'blue' : undefined}
                key={value}
                onClick={() => tag.active = !tag.active}
                closable
                onClose={() => list.removeTag(value)}
            >{value}</Tag>
        </motion.span>
    }
}<|MERGE_RESOLUTION|>--- conflicted
+++ resolved
@@ -27,10 +27,7 @@
 import Octicon, { Skip } from '@primer/octicons-react';
 import queryString, { ParseOptions, StringifyOptions, ParsedQuery } from 'query-string';
 import Icon, { SettingOutlined, FilterOutlined, DeleteOutlined, PlusOutlined, CopyOutlined, LinkOutlined } from '@ant-design/icons';
-<<<<<<< HEAD
-=======
 import { ErrorBoundary } from "../../misc/ErrorBoundary";
->>>>>>> c9b59ff7
 
 const { Text } = Typography;
 const { Option } = Select;
@@ -71,14 +68,6 @@
         if (query.q != null) uiState.topicSettings.quickSearch = String(query.q);
 
         // Auto search when parameters change
-<<<<<<< HEAD
-        this.autoSearchReaction = autorun(() => {
-            const params = uiState.topicSettings.searchParams;
-            console.log('autorun search: ' + ToJson(params));
-            // trigger mobx: let it know we are interested in those props
-            const _ = params._offsetMode + params.pageSize + params.partitionID + params.sortOrder + params.sortType + params.startOffset;
-            try {
-=======
         let currentSearchRun: string | null = null;
         this.autoSearchReaction = autorun(() => {
             if (currentSearchRun) return;
@@ -89,16 +78,12 @@
                 // 2. prevent recursive updates
                 currentSearchRun = String(params._offsetMode) + params.pageSize + params.partitionID + params.sortOrder + params.sortType + params.startOffset;
 
->>>>>>> c9b59ff7
                 if (this.fetchError == null)
                     this.executeMessageSearch();
             } catch (error) {
                 console.error(error);
-<<<<<<< HEAD
-=======
             } finally {
                 currentSearchRun = null;
->>>>>>> c9b59ff7
             }
         }, { delay: 100, name: 'auto search when parameters change' });
 
@@ -280,21 +265,12 @@
                 render: (t, r) => <MessagePreview msg={r} previewFields={() => this.activeTags} />,
                 //filteredValue: ['?'],
                 //onFilter: (value, record) => { console.log(`Filtering value: ${value}`); return true; },
-<<<<<<< HEAD
             },
             {
                 width: 1, title: 'Size', dataIndex: 'size', render: (s) => { if (s > 1000) s = Math.round(s / 1000) * 1000; return prettyBytes(s) },
                 sorter: (a, b) => b.size - a.size
             },
             {
-=======
-            },
-            {
-                width: 1, title: 'Size', dataIndex: 'size', render: (s) => { if (s > 1000) s = Math.round(s / 1000) * 1000; return prettyBytes(s) },
-                sorter: (a, b) => b.size - a.size
-            },
-            {
->>>>>>> c9b59ff7
                 width: 1, title: ' ', key: 'action', className: 'msgTableActionColumn',
                 render: (text, record) => !record.isValueNull && (
                     <span>
@@ -311,34 +287,6 @@
         ];
 
         return <>
-<<<<<<< HEAD
-            <ConfigProvider renderEmpty={this.empty}>
-                <Table
-                    style={{ margin: '0', padding: '0', whiteSpace: 'nowrap' }}
-                    size='middle'
-                    pagination={this.pageConfig}
-                    onChange={(pagination, filters, sorter, extra) => {
-                        if (pagination.pageSize) uiState.topicSettings.pageSize = pagination.pageSize;
-                        this.pageConfig.current = pagination.current;
-                        this.pageConfig.pageSize = pagination.pageSize;
-                    }}
-                    dataSource={this.messageSource.data}
-                    loading={this.requestInProgress}
-                    rowKey={r => r.offset + ' ' + r.partitionID + r.timestamp}
-                    rowClassName={(r: TopicMessage) => (r.isValueNull) ? 'tombstone' : ''}
-
-                    expandable={{
-                        expandRowByClick: false,
-                        expandedRowRender: record => RenderExpandedMessage(record),
-                        expandIconColumnIndex: columns.findIndex(c => c.dataIndex === 'value')
-                    }}
-
-                    columns={columns}
-                />
-
-                {(this.messageSource.data && this.messageSource.data.length > 0) && <this.PreviewSettings />}
-            </ConfigProvider>
-=======
             <ErrorBoundary>
                 <ConfigProvider renderEmpty={this.empty}>
                     <Table
@@ -367,7 +315,6 @@
                     {(this.messageSource.data && this.messageSource.data.length > 0) && <this.PreviewSettings />}
                 </ConfigProvider>
             </ErrorBoundary>
->>>>>>> c9b59ff7
         </>
     })
 
