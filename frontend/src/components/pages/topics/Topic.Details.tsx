--- conflicted
+++ resolved
@@ -158,20 +158,10 @@
 
         p.title = topicName;
         p.addBreadcrumb('Topics', '/topics');
-<<<<<<< HEAD
-        p.addBreadcrumb(topicName, '/topics/' + topicName);
-=======
         p.addBreadcrumb(topicName, '/topics/' + topicName, {
             canBeCopied: true,
             canBeTruncated: true,
         });
-
-        // clear messages from different topic if we have some
-        if (api.messagesFor != '' && api.messagesFor != topicName) {
-            api.messages.length = 0;
-            api.messagesFor = '';
-        }
->>>>>>> 35248b8f
     }
 
     refreshData(force: boolean) {
