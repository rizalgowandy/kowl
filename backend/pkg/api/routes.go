package api

import (
	"path/filepath"

	"github.com/cloudhut/common/middleware"
	"github.com/cloudhut/common/rest"
	"github.com/go-chi/chi"
	chimiddleware "github.com/go-chi/chi/middleware"
	"github.com/prometheus/client_golang/prometheus/promhttp"
	"go.uber.org/zap"
)

// All the routes for the application are defined in one place.
func (api *API) routes() *chi.Mux {
	baseRouter := chi.NewRouter()
	baseRouter.NotFound(rest.HandleNotFound(api.Logger))
	baseRouter.MethodNotAllowed(rest.HandleMethodNotAllowed(api.Logger))

	instrument := middleware.NewInstrument(api.Cfg.MetricsNamespace)
	recoverer := middleware.Recoverer{Logger: api.Logger}
	handleBasePath := createHandleBasePathMiddleware(api.Cfg.REST.BasePath, api.Cfg.REST.SetBasePathFromXForwardedPrefix, api.Cfg.REST.StripPrefix)
	baseRouter.Use(recoverer.Wrap,
		chimiddleware.RealIP,
		// requirePrefix(api.Cfg.REST.BasePath), // only for debugging
		handleBasePath,
	)

	baseRouter.Group(func(router chi.Router) {
		// Init middlewares - Do set up of any shared/third-party middleware and handlers
		if api.Cfg.REST.CompressionLevel > 0 {
			api.Logger.Debug("using compression for all http routes", zap.Int("level", api.Cfg.REST.CompressionLevel))
			compressor := chimiddleware.NewCompressor(api.Cfg.REST.CompressionLevel)
			router.Use(compressor.Handler)
		}

		router.Use(
			middleware.Intercept,
			instrument.Wrap,
			// TODO: Add timeout middleware which allows route excludes
		)

		// This should be called here so that you can still add middlewares in the hook function.
		// Middlewares must be defined before routes.
		api.Hooks.Route.ConfigRouter(router)

		// Private routes - these should only be accessible from within Kubernetes or a protected ingress
		router.Group(func(r chi.Router) {
			r.Handle("/admin/metrics", promhttp.Handler())
			r.Handle("/admin/health", api.handleLivenessProbe())
			r.Handle("/admin/startup", api.handleStartupProbe())

			// Path must be prefixed with /debug otherwise it will be overridden, see: https://golang.org/pkg/net/http/pprof/
			r.Mount("/debug", chimiddleware.Profiler())
		})

		// API routes
		router.Group(func(r chi.Router) {
			r.Use(createSetVersionInfoHeader(api.version))
			api.Hooks.Route.ConfigAPIRouter(r)

			r.Route("/api", func(r chi.Router) {
				// Cluster
				r.Get("/api-versions", api.handleGetAPIVersions())
				r.Get("/brokers/{brokerID}/config", api.handleBrokerConfig())
				r.Get("/cluster", api.handleDescribeCluster())
				r.Get("/acls", api.handleGetACLsOverview())

				// Topics
				r.Get("/topics-configs", api.handleGetTopicsConfigs())
				r.Get("/topics-offsets", api.handleGetTopicsOffsets())
<<<<<<< HEAD
				r.Get("/topics", api.handleGetTopics())
=======
				r.Delete("/topics/{topicName}", api.handleDeleteTopic())
				r.Delete("/topics/{topicName}/records", api.handleDeleteTopicRecords())
>>>>>>> 10c09b84
				r.Get("/topics/{topicName}/partitions", api.handleGetPartitions())
				r.Get("/topics/{topicName}/configuration", api.handleGetTopicConfig())
				r.Get("/topics/{topicName}/consumers", api.handleGetTopicConsumers())
				r.Get("/topics/{topicName}/documentation", api.handleGetTopicDocumentation())

				// Consumer Groups
				r.Get("/consumer-groups", api.handleGetConsumerGroups())
				r.Get("/consumer-groups/{groupId}", api.handleGetConsumerGroup())
				r.Patch("/consumer-groups/{groupId}", api.handlePatchConsumerGroup())
				r.Delete("/consumer-groups/{groupId}", api.handleDeleteConsumerGroupOffsets())

				// Operations
				r.Get("/operations/topic-details", api.handleGetAllTopicDetails())
				r.Get("/operations/reassign-partitions", api.handleGetPartitionReassignments())
				r.Patch("/operations/reassign-partitions", api.handlePatchPartitionAssignments())
				r.Patch("/operations/configs", api.handlePatchConfigs())

				// Schema Registry
				r.Get("/schemas", api.handleGetSchemaOverview())
				r.Get("/schemas/subjects/{subject}/versions/{version}", api.handleGetSchemaDetails())

				// Kafka Connect
				r.Get("/kafka-connect/connectors", api.handleGetConnectors())
				r.Get("/kafka-connect/clusters/{clusterName}", api.handleGetClusterInfo())
				r.Get("/kafka-connect/clusters/{clusterName}/connectors", api.handleGetClusterConnectors())
				r.Post("/kafka-connect/clusters/{clusterName}/connectors", api.handleCreateConnector())
				r.Get("/kafka-connect/clusters/{clusterName}/connectors/{connector}", api.handleGetConnector())
				r.Put("/kafka-connect/clusters/{clusterName}/connectors/{connector}", api.handlePutConnectorConfig())
				r.Delete("/kafka-connect/clusters/{clusterName}/connectors/{connector}", api.handleDeleteConnector())
				r.Put("/kafka-connect/clusters/{clusterName}/connectors/{connector}/pause", api.handlePauseConnector())
				r.Put("/kafka-connect/clusters/{clusterName}/connectors/{connector}/resume", api.handleResumeConnector())
				r.Post("/kafka-connect/clusters/{clusterName}/connectors/{connector}/restart", api.handleRestartConnector())

				// Kowl
				r.Get("/kowl/endpoints", api.handleGetEndpoints())
			})
		})

		if api.Cfg.ServeFrontend {
			// Check if the frontend directory 'build' exists
			frontendDir, err := filepath.Abs(api.Cfg.FrontendPath)
			if err != nil {
				api.Logger.Fatal("given frontend directory is invalid", zap.String("directory", frontendDir), zap.Error(err))
			}

			// SPA Files
			router.Group(func(r chi.Router) {
				handleIndex, handleResources := api.createFrontendHandlers(frontendDir)
				r.Get("/", handleIndex)
				r.Get("/*", handleResources)
			})
		} else {
			api.Logger.Info("no static files will be served as serving the frontend has been disabled")
		}
	})

	// Websockets live in it's own group because not all middlewares support websockets
	baseRouter.Group(func(wsRouter chi.Router) {
		api.Hooks.Route.ConfigWsRouter(wsRouter)

		wsRouter.Get("/api/topics/{topicName}/messages", api.handleGetMessages())
	})

	return baseRouter
}<|MERGE_RESOLUTION|>--- conflicted
+++ resolved
@@ -69,12 +69,9 @@
 				// Topics
 				r.Get("/topics-configs", api.handleGetTopicsConfigs())
 				r.Get("/topics-offsets", api.handleGetTopicsOffsets())
-<<<<<<< HEAD
 				r.Get("/topics", api.handleGetTopics())
-=======
 				r.Delete("/topics/{topicName}", api.handleDeleteTopic())
 				r.Delete("/topics/{topicName}/records", api.handleDeleteTopicRecords())
->>>>>>> 10c09b84
 				r.Get("/topics/{topicName}/partitions", api.handleGetPartitions())
 				r.Get("/topics/{topicName}/configuration", api.handleGetTopicConfig())
 				r.Get("/topics/{topicName}/consumers", api.handleGetTopicConsumers())
